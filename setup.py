#!/usr/bin/env python
<<<<<<< HEAD
import sys
import subprocess
from setuptools import setup, Extension

from runspade import __version__

try:
    import bdist_mpkg   
except:
    # This is not a mac
    pass

if sys.platform == "win32":
    #ext = Extension("tlslite.utils.win32prng",
    #               sources=["tlslite/utils/win32prng.c"],
    #                libraries=["advapi32"])
    exts = []#[ext]
else:
    exts = []

with open('README') as file:
    long_description = file.read()

deps = [
    "SPARQLWrapper",
    "unittest-xml-reporting"]
if subprocess.mswindows:
    deps.append( 'pywin32' )

setup(name='SPADE',
    version=__version__,
    license="LGPL",
    description='Smart Python multi-Agent Development Environment',
    long_description=long_description,
    author='Javier Palanca, Gustavo Aranda, Miguel Escriva and others',
=======
# -*- coding: utf-8 -*-

"""The setup script."""
from setuptools import setup, find_packages


def parse_requirements(filename):
    """ load requirements from a pip requirements file """
    lineiter = (line.strip() for line in open(filename))
    return [line for line in lineiter if line and not line.startswith("#")]


with open('README.rst') as readme_file:
    readme = readme_file.read()

with open('HISTORY.rst') as history_file:
    history = history_file.read()

requirements = parse_requirements("requirements.txt")

setup_requirements = [
    'pytest-runner',
    # put setup requirements (distutils extensions, etc.) here
]

test_requirements = parse_requirements("requirements_dev.txt")

setup(
    name='spade',
    version='3.0.0',
    description="Smart Python Agent Development Environment",
    long_description=readme + '\n\n' + history,
    author="Javi Palanca",
>>>>>>> fdbde1d5
    author_email='jpalanca@gmail.com',
    url='https://github.com/javipalanca/spade',
    packages=find_packages(include=['spade']),
    entry_points={
        'console_scripts': [
            'spade=spade.cli:main'
        ]
    },
    include_package_data=True,
    package_data={"spade": ["templates"]},
    install_requires=requirements,
    license="MIT license",
    zip_safe=False,
    keywords='spade',
    classifiers=[
        'Development Status :: 4 - Beta',
        'Intended Audience :: Developers',
        'License :: OSI Approved :: MIT License',
        'Natural Language :: English',
        'Programming Language :: Python :: 3',
        'Programming Language :: Python :: 3.6',
    ],
    test_suite='tests',
    tests_require=test_requirements,
    setup_requires=setup_requirements,
)<|MERGE_RESOLUTION|>--- conflicted
+++ resolved
@@ -1,41 +1,3 @@
-#!/usr/bin/env python
-<<<<<<< HEAD
-import sys
-import subprocess
-from setuptools import setup, Extension
-
-from runspade import __version__
-
-try:
-    import bdist_mpkg   
-except:
-    # This is not a mac
-    pass
-
-if sys.platform == "win32":
-    #ext = Extension("tlslite.utils.win32prng",
-    #               sources=["tlslite/utils/win32prng.c"],
-    #                libraries=["advapi32"])
-    exts = []#[ext]
-else:
-    exts = []
-
-with open('README') as file:
-    long_description = file.read()
-
-deps = [
-    "SPARQLWrapper",
-    "unittest-xml-reporting"]
-if subprocess.mswindows:
-    deps.append( 'pywin32' )
-
-setup(name='SPADE',
-    version=__version__,
-    license="LGPL",
-    description='Smart Python multi-Agent Development Environment',
-    long_description=long_description,
-    author='Javier Palanca, Gustavo Aranda, Miguel Escriva and others',
-=======
 # -*- coding: utf-8 -*-
 
 """The setup script."""
@@ -69,7 +31,6 @@
     description="Smart Python Agent Development Environment",
     long_description=readme + '\n\n' + history,
     author="Javi Palanca",
->>>>>>> fdbde1d5
     author_email='jpalanca@gmail.com',
     url='https://github.com/javipalanca/spade',
     packages=find_packages(include=['spade']),
