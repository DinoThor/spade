[bumpversion]
<<<<<<< HEAD
current_version = 3.1.1
=======
current_version = 3.1.4
>>>>>>> 20338c7c
commit = True
tag = False

[bumpversion:file:setup.py]
search = version='{current_version}'
replace = version='{new_version}'

[bumpversion:file:spade/__init__.py]
search = __version__ = "{current_version}"
replace = __version__ = "{new_version}"

[bdist_wheel]
universal = 1

[flake8]
exclude = docs

[aliases]
test = pytest
<|MERGE_RESOLUTION|>--- conflicted
+++ resolved
@@ -1,9 +1,5 @@
 [bumpversion]
-<<<<<<< HEAD
-current_version = 3.1.1
-=======
 current_version = 3.1.4
->>>>>>> 20338c7c
 commit = True
 tag = False
 
