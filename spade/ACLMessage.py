--- conflicted
+++ resolved
@@ -1,4 +1,3 @@
-<<<<<<< HEAD
 # -*- coding: utf-8 -*-
 import AID
 import random
@@ -570,577 +569,4 @@
             self.setProtocol(p['protocol'])
 
         if "conversation-id" in p:
-            self.setConversationId(p["conversation-id"])
-=======
-# -*- coding: utf-8 -*-
-import AID
-import random
-import string
-import cPickle as pickle
-import content
-from ACLParser import ACLxmlParser
-import xml
-import uuid
-try:
-    import json
-except ImportError:
-    import simplejson as json 
-
-FIPA_ACL_REP_STRING = "fipa.acl.rep.string.std"
-FIPA_ACL_REP_JSON = "fipa.acl.rep.json.std"
-FIPA_ACL_REP_XML = "fipa.acl.rep.xml.std"
-
-
-class ACLMessage:
-    """
-    ACLMessage class stores a message using the ACL language
-    """
-    ACCEPT_PROPOSAL = 'accept-proposal'
-    AGREE = 'agree'
-    CANCEL = 'cancel'
-    CFP = 'cfp'
-    CALL_FOR_PROPOSAL = 'call-for-proposal'
-    CONFIRM = 'confirm'
-    DISCONFIRM = 'disconfirm'
-    FAILURE = 'failure'
-    INFORM = 'inform'
-    NOT_UNDERSTOOD = 'not-understood'
-    PROPOSE = 'propose'
-    QUERY_IF = 'query-if'
-    QUERY_REF = 'query-ref'
-    REFUSE = 'refuse'
-    REJECT_PROPOSAL = 'reject-proposal'
-    REQUEST = 'request'
-    REQUEST_WHEN = 'request-when'
-    REQUEST_WHENEVER = 'request-whenever'
-    SUBSCRIBE = 'subscribe'
-    INFORM_IF = 'inform-if'
-    PROXY = 'proxy'
-    PROPAGATE = 'propagate'
-
-    cid_base = str("".join([string.ascii_letters[int(random.randint(0, len(string.ascii_letters) - 1))] for a in range(4)]))
-    cid_autocount = 0
-
-    def __init__(self, performative=None, jsonstring=None):
-        self._attrs = {}
-        #possible FIPA communicative acts
-        self.commacts = ['accept-proposal', 'agree', 'cancel',
-                         'cfp', 'call-for-proposal', 'confirm', 'disconfirm',
-                         'failure', 'inform', 'not-understood',
-                         'propose', 'query-if', 'query-ref',
-                         'refuse', 'reject-proposal', 'request',
-                         'request-when', 'request-whenever', 'subscribe',
-                         'inform-if', 'proxy', 'propagate']
-
-        """
-        if performative and (performative.lower() in self.commacts):
-            self.performative = performative.lower()
-        else: self.performative = None
-        """
-        if performative and (performative.lower() in self.commacts):
-            self._attrs["performative"] = performative.lower()
-
-        self.sender = None
-        self.receivers = []
-        self.content = None
-
-        self._attrs["acl_representation"] = FIPA_ACL_REP_XML
-
-        #self._attrs['id'] = str(ACLMessage.cid_base + str(ACLMessage.cid_autocount))
-        #ACLMessage.cid_autocount += 1
-        self._attrs['id'] = str(uuid.uuid4()).replace("-", "")
-
-        #self.userDefProps = None
-
-        if jsonstring:
-            self.loadJSON(jsonstring)
-
-    def reset(self):
-        """
-        resets the object
-        its structures are set to its initial value
-        """
-        self.__init__()
-
-    def setSender(self, sender):
-        """
-        set the sender (AID class)
-        """
-        self.sender = sender
-
-    def getSender(self):
-        """
-        returns the sender (AID class)
-        """
-        return self.sender
-
-    def addReceiver(self, recv):
-        """
-        adds a receiver to the list (AID class)
-        """
-        self.receivers.append(recv)
-
-    def removeReceiver(self, recv):
-        """
-        removes a receiver from the list (AID class)
-        """
-        if recv in self.receivers:
-            self.receivers.remove(recv)
-
-    def resetReceivers(self):
-        """
-        clears the list of receivers
-        """
-        self.receivers = []
-
-    def getReceivers(self):
-        """
-        returns the list of reveivers
-        """
-        return self.receivers
-
-    def addReplyTo(self, re):
-        """
-        adds a 'reply to' to the list (AID class)
-        """
-        if isinstance(re, AID.aid):
-            #self.reply_to.append(re)
-            if 'reply_to' in self._attrs:
-                self._attrs['reply_to'].append(re)
-            else:
-                self._attrs['reply_to'] = [re]
-
-    def removeReplyTo(self, re):
-        """
-        removes a 'reply to' from the list (AID class)
-        """
-        try:
-            self._attrs["reply_to"].remove(re)
-        except:
-            return False
-
-        return True
-
-    def getReplyTo(self):
-        """
-        returns a 'reply to' from the list (AID class)
-        """
-        try:
-            return str(self._attrs["reply_to"])
-        except:
-            return []
-
-    def setPerformative(self, p):
-        """
-        sets the message performative (string)
-        must be in ACLMessage.commacts
-        """
-        if p and (p.lower() in self.commacts):
-            #self.performative = p.lower()
-            self._attrs["performative"] = p.lower()
-
-    def getPerformative(self):
-        """
-        returns the message performative (string)
-        """
-        try:
-            return str(self._attrs["performative"])
-        except:
-            return None
-
-    def setContent(self, c):
-        """
-        sets the message content (string, bytestream, ...)
-        """
-        self.content = str(c)
-
-    def setContentObject(self, co):
-        """
-        sets the message content in ContentObject format
-        """
-        self.content = co
-
-    def getContent(self):
-        """
-        returns the message content
-        """
-        try:
-            return self.content.asRDFXML()
-        except:
-            return str(self.content)
-
-    def getContentObject(self):
-        """
-        returns the message content in ContentObject format, if possible
-        """
-        if "str" in str(type(self.content)):
-            try:
-                return content.RDFXML2CO(self.content)
-            except:
-                return None
-        elif "ContentObject" in str(type(self.content)):
-            return self.content
-        else:
-            return None
-
-    def setReplyWith(self, rw):
-        self._attrs["reply_with"] = str(rw)
-        #self.reply_with = rw
-
-    def getReplyWith(self):
-        try:
-            return str(self._attrs["reply_with"])
-        except:
-            return None
-
-    def setInReplyTo(self, reply):
-        self._attrs["in_reply_to"] = str(reply)
-
-    def getInReplyTo(self):
-        try:
-            return str(self._attrs["in_reply_to"])
-        except:
-            return None
-
-    def setEncoding(self, e):
-        self._attrs["encoding"] = str(e)
-
-    def getEncoding(self):
-        try:
-            return str(self._attrs["encoding"])
-        except:
-            return None
-
-    def setLanguage(self, e):
-        self._attrs["language"] = str(e)
-
-    def getLanguage(self):
-        try:
-            return str(self._attrs["language"])
-        except:
-            return None
-
-    def setAclRepresentation(self, e):
-        self._attrs["acl_representation"] = str(e)
-
-    def getAclRepresentation(self):
-        try:
-            return str(self._attrs["acl_representation"])
-        except:
-            return None
-
-    def setOntology(self, e):
-        self._attrs["ontology"] = str(e)
-
-    def getOntology(self):
-        try:
-            return str(self._attrs["ontology"])
-        except:
-            return None
-
-    def setReplyBy(self, e):
-        self._attrs["reply_by"] = str(e)
-
-    def getReplyBy(self):
-        try:
-            return str(self._attrs["reply_by"])
-        except:
-            return None
-
-    def setProtocol(self, e):
-        self._attrs["protocol"] = str(e)
-
-    def getProtocol(self):
-        try:
-            return str(self._attrs["protocol"])
-        except:
-            return None
-
-    def setConversationId(self, e):
-        self._attrs["id"] = str(e)
-
-    def getConversationId(self):
-        try:
-            return str(self._attrs["id"])
-        except:
-            return None
-
-    def createReply(self):
-        """
-        Creates a reply for the message
-        Duplicates all the message structures
-        exchanges the 'from' AID with the 'to' AID
-        """
-
-        m = ACLMessage()
-
-        m.setPerformative(self.getPerformative())
-        #m.setSender(None)
-        #m.receivers = []
-        #m.reply_to = []
-        #m.setContent(None)
-        #m.setReplyBy(None)
-        #m.setEncoding(None)
-        if self.getLanguage():
-            m.setLanguage(self.getLanguage())
-        if self.getOntology():
-            m.setOntology(self.getOntology())
-        if self.getProtocol():
-            m.setProtocol(self.getProtocol())
-        if self.getConversationId():
-            m.setConversationId(self.getConversationId())
-
-        for i in self.getReplyTo():
-            m.addReceiver(i)
-
-        if not self.getReplyTo():
-            m.addReceiver(self.sender)
-
-        if self.getReplyWith():
-            m.setInReplyTo(self.getReplyWith())
-
-        #if self.getReplyWith() != None:
-        #	m.setConversationId(str(self.getReplyWith()))
-
-        return m
-
-    def __str__(self):
-        if self.getAclRepresentation() == FIPA_ACL_REP_JSON:
-            return self.asJSON()
-        elif self.getAclRepresentation() == FIPA_ACL_REP_STRING:
-            return self.asString()
-        elif self.getAclRepresentation() == FIPA_ACL_REP_XML:
-            return self.asXML()
-        else:
-            return self.asXML()
-
-    def asXML(self):
-        p = ACLxmlParser()
-        return p.encodeXML(self)
-
-    def asString(self):
-        """
-        returns a printable version of the message in ACL string representation
-        """
-
-        p = '('
-
-        p = p + str(self.getPerformative()) + '\n'
-        if self.sender:
-            p = p + ":sender " + str(self.sender) + "\n"
-
-        if self.receivers:
-            p = p + ":receiver\n (set\n"
-            for i in self.receivers:
-                p = p + str(i) + '\n'
-
-            p = p + ")\n"
-        if self.content:
-            p = p + ':content "' + str(self.content) + '"\n'
-
-        if self.getReplyWith():
-            p = p + ":reply-with " + self.getReplyWith() + '\n'
-
-        if self.getReplyBy():
-            p = p + ":reply-by " + self.getReplyBy() + '\n'
-
-        if self.getInReplyTo():
-            p = p + ":in-reply-to " + self.getInReplyTo() + '\n'
-
-        if self.getReplyTo():
-            p = p + ":reply-to \n" + '(set\n'
-            for i in self.getReplyTo():
-                p = p + i + '\n'
-            p = p + ")\n"
-
-        if self.getLanguage():
-            p = p + ":language " + self.getLanguage() + '\n'
-
-        if self.getEncoding():
-            p = p + ":encoding " + self.getEncoding() + '\n'
-
-        if self.getOntology():
-            p = p + ":ontology " + self.getOntology() + '\n'
-
-        if self.getProtocol():
-            p = p + ":protocol " + self.getProtocol() + '\n'
-
-        if self.getConversationId():
-            p = p + ":conversation-id " + self.getConversationId() + '\n'
-
-        p = p + ")\n"
-
-        return p
-
-    def serialize(self):
-        """
-        returns a serialized version of the message
-        """
-        return pickle.dumps(self)
-
-    def asHTML(self):
-        """
-        returns an HTML version of the message ready to be displayed at the WUI
-        """
-        s = '<table class="servicesT" cellspacing="0">'
-        s += '<tr><td class="servHd">Performative</td><td class="servBodL">' + self.getPerformative() + '</td></tr>'
-        if self.sender:
-            sndr = self.sender.asXML()
-            sndr = sndr.replace(">", "&gt;")
-            sndr = sndr.replace("<", "&lt;")
-            sndr = sndr.replace('"', "&quot;")
-            s += '<tr><td class="servHd">Sender</td><td class="servBodL"><pre>' + sndr + '</pre></td></tr>'
-        recvs = ""
-        for r in self.receivers:
-            escaped = r.asXML()
-            escaped = escaped.replace(">", "&gt;")
-            escaped = escaped.replace("<", "&lt;")
-            escaped = escaped.replace('"', "&quot;")
-            recvs += escaped + "<br />"
-        s += '<tr><td class="servHd">Receivers</td><td class="servBodL"><pre>' + recvs + '</pre></td></tr>'
-        if self.content:
-            cont = self.getContent()
-            try:
-                # Try to beautify the content if it is XML
-                x = xml.dom.minidom.parseString(cont)
-                cont = x.toprettyxml()
-            except:
-                pass
-            cont = cont.replace(">", "&gt;")
-            cont = cont.replace("<", "&lt;")
-            cont = cont.replace('"', "&quot;")
-            s += '<tr><td class="servHd">Content</td><td class="servBodL"><pre>' + cont + '</pre></td></tr>'
-        if self.getReplyWith():
-            s += '<tr><td class="servHd">Reply With</td><td class="servBodL">' + str(self.getReplyWith()) + '</td></tr>'
-        if self.getReplyBy():
-            s += '<tr><td class="servHd">Reply By</td><td class="servBodL">' + str(self.getReplyBy()) + '</td></tr>'
-        if self.getInReplyTo():
-            s += '<tr><td class="servHd">In Reply To</td><td class="servBodL">' + str(self.getInReplyTo()) + '</td></tr>'
-        if self.getReplyTo():
-            s += '<tr><td class="servHd">Reply To</td><td class="servBodL">' + str(self.getReplyTo()) + '</td></tr>'
-        if self.getLanguage():
-            s += '<tr><td class="servHd">Language</td><td class="servBodL">' + str(self.getLanguage()) + '</td></tr>'
-        if self.getEncoding():
-            s += '<tr><td class="servHd">Encoding</td><td class="servBodL">' + str(self.getEncoding()) + '</td></tr>'
-        if self.getOntology():
-            s += '<tr><td class="servHd">Ontology</td><td class="servBodL">' + str(self.getOntology()) + '</td></tr>'
-        if self.getProtocol():
-            s += '<tr><td class="servHd">Protocol</td><td class="servBodL">' + str(self.getProtocol()) + '</td></tr>'
-        if self.getConversationId():
-            s += '<tr><td class="servHd">Conversation ID</td><td class="servBodL">' + str(self.getConversationId()) + '</td></tr>'
-        s += '</table>'
-        return s
-
-    def asJSON(self):
-        """
-        returns a JSON version of the message
-        """
-        p = "{"
-
-        p += '"performative":"' + str(self.getPerformative()) + '",'
-
-        if self.sender:
-            p += '"sender":' + self.sender.asJSON() + ","
-
-        if self.receivers:
-            p += '"receivers":['
-            for i in self.receivers:
-                p += i.asJSON() + ","
-            if p[-1:] == ",":
-                p = p[:-1]
-            p += "],"
-
-        if self.content:
-            p = p + '"content":"' + str(self.content) + '",'
-
-        if self.getReplyWith():
-            p = p + '"reply-with":"' + str(self.getReplyWith()) + '",'
-
-        if self.getReplyBy():
-            p = p + '"reply-by":"' + self.getReplyBy() + '",'
-
-        if self.getInReplyTo():
-            p = p + '"in-reply-to":"' + self.getInReplyTo() + '",'
-
-        if self.getReplyTo():
-            p = p + '"reply-to":['
-            for i in self.getReplyTo():
-                p = p + i.asJSON() + ","
-            if p[-1:] == ",":
-                p = p[:-1]
-            p += "],"
-
-        if self.getLanguage():
-            p = p + '"language":"' + self.getLanguage() + '",'
-
-        if self.getEncoding():
-            p = p + '"encoding":"' + self.getEncoding() + '",'
-
-        if self.getOntology():
-            p = p + '"ontology":"' + self.getOntology() + '",'
-
-        if self.getProtocol():
-            p = p + '"protocol":"' + self.getProtocol() + '",'
-
-        if self.getConversationId():
-            p = p + '"conversation-id":"' + self.getConversationId() + '",'
-
-        if p[-1:] == ",":
-            p = p[:-1]
-        p = p + "}"
-
-        return p
-
-    def loadJSON(self, jsonstring):
-        """
-        loads a JSON string in the message
-        """
-        p = json.loads(jsonstring)
-
-        if "performative" in p:
-            self.setPerformative(p["performative"])
-
-        if "sender" in p:
-            s = AID.aid()
-            s.loadJSON(p["sender"])
-            self.setSender(s)
-
-        if "receivers" in p:
-            for i in p["receivers"]:
-                s = AID.aid()
-                s.loadJSON(i)
-                self.addReceiver(s)
-
-        if "content" in p:
-            self.setContent(p["content"])
-
-        if "reply-with" in p:
-            self.setReplyWith(p["reply-with"])
-
-        if "reply-by" in p:
-            self.setReplyBy(p["reply-by"])
-
-        if "in-reply-to" in p:
-            self.setInReplyTo(p["in-reply-to"])
-
-        if "reply-to" in p:
-            for i in p["reply-to"]:
-                s = AID.aid()
-            s.loadJSON(i)
-            self.addReplyTo(s)
-
-        if "language" in p:
-            self.setLanguage(p["language"])
-
-        if "encoding" in p:
-            self.setEncoding(p["encoding"])
-
-        if "ontology" in p:
-            self.setOntology(p['ontology'])
-
-        if "protocol" in p:
-            self.setProtocol(p['protocol'])
-
-        if "conversation-id" in p:
-            self.setConversationId(p["conversation-id"])
->>>>>>> 13e5cac5
+            self.setConversationId(p["conversation-id"])