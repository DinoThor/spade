import asyncio

import aioxmpp
from aioxmpp import PresenceManagedClient
from asynctest import CoroutineMock, Mock
from testfixtures import LogCapture

from spade.agent import Agent
from spade.behaviour import OneShotBehaviour
from spade.message import Message
from spade.template import Template
from .factories import MockedAgentFactory


def test_create_agent(mocker):
    agent = Agent("jid@server", "fake_password")
    agent._async_connect = CoroutineMock()

    assert agent.is_alive() is False

    future = agent.start(auto_register=False)
    assert future.result() is None

    agent._async_connect.assert_called_once()
    assert agent.stream is None

    agent.conn_coro = mocker.Mock()
    agent.conn_coro.__aexit__ = CoroutineMock()

    assert agent.is_alive() is True
    future = agent.stop()
    future.result()

    agent.conn_coro.__aexit__.assert_called_once()

    assert agent.is_alive() is False


def test_connected_agent():
    agent = MockedAgentFactory()
    assert agent.is_alive() is False

    future = agent.start(auto_register=False)
    assert future.result() is None
    assert agent.is_alive() is True

    future = agent.stop()
    future.result()
    assert agent.is_alive() is False


def test_name():
    agent = MockedAgentFactory(jid="john@fake_server")
    assert agent.name == "john"


def test_avatar():
<<<<<<< HEAD
    agent = make_connected_agent(jid="test_avatar@fake_server")
    assert (
        agent.avatar
        == "http://www.gravatar.com/avatar/44bdc5585ef57844edb11c5b9711d2e6?d=monsterid"
    )
=======
    agent = MockedAgentFactory(jid="test_avatar@fake_server")
    assert agent.avatar == "http://www.gravatar.com/avatar/44bdc5585ef57844edb11c5b9711d2e6?d=monsterid"
>>>>>>> 20338c7c


def test_setup():
    agent = MockedAgentFactory()
    agent.setup = CoroutineMock()
    future = agent.start(auto_register=False)
    assert future.result() is None

    agent.setup.assert_called_once()
    agent.stop()


def test_set_get():
    agent = MockedAgentFactory()
    agent.set("KB_name", "KB_value")
    assert agent.get("KB_name") == "KB_value"


def test_get_none():
    agent = MockedAgentFactory()
    assert agent.get("KB_name_unknown") is None


def test_client():
    agent = MockedAgentFactory()
    assert agent.client is None

    future = agent.start()
    future.result()
    assert type(agent.client) == PresenceManagedClient


def test_register():
    agent = MockedAgentFactory()
    agent.register = Mock()

    future = agent.start(auto_register=True)
    assert future.result() is None

    assert len(agent._async_register.mock_calls) == 1

    agent.stop()


def test_receive_without_behaviours():
    agent = MockedAgentFactory()
    aiomsg = aioxmpp.Message(type_=aioxmpp.MessageType.CHAT)
    msg = Message.from_node(aiomsg)

    assert agent.traces.len() == 0
    future = agent.start(auto_register=False)
    assert future.result() is None

    with LogCapture() as log:
        agent._message_received(aiomsg)
        log.check_present(
            ("spade.Agent", "WARNING", f"No behaviour matched for message: {msg}")
        )

    assert agent.traces.len() == 1
    assert msg in agent.traces.store[0]

    agent.stop()


def test_create_agent_from_another_agent():
    class DummyBehav(OneShotBehaviour):
        async def run(self):
            self.agent._done = True
            self.kill()

    class CreateBehav(OneShotBehaviour):
        async def run(self):
            self.agent.agent2 = MockedAgentFactory()
            self.agent.agent2._done = False
            self.agent.dummy_behav = DummyBehav()
            self.agent.agent2.add_behaviour(self.agent.dummy_behav)
            await self.agent.agent2.start(auto_register=False)
            self.kill()

    agent1 = MockedAgentFactory()
    agent1.agent2 = None
    create_behav = CreateBehav()
    agent1.add_behaviour(create_behav)
    future = agent1.start(auto_register=False)
    assert future.result() is None
    assert agent1.is_alive()

    create_behav.join()
    agent1.dummy_behav.join()

    assert agent1.agent2.is_alive()
    assert agent1.agent2._done

    agent1.agent2.stop()
    agent1.stop()


def test_create_agent_from_another_agent_from_setup():
    class DummyBehav(OneShotBehaviour):
        async def run(self):
            self.agent._done = True
            self.kill()

    class SetupAgent(Agent):
        async def setup(self):
            self.agent2 = MockedAgentFactory()
            self.agent2._done = False
            self.agent2.dummy_behav = DummyBehav()
            self.agent2.add_behaviour(self.agent2.dummy_behav)
            await self.agent2.start(auto_register=False)

    agent1 = SetupAgent("fake@host", "secret")
    agent1._async_connect = CoroutineMock()
    agent1._async_register = CoroutineMock()
    agent1.conn_coro = Mock()
    agent1.conn_coro.__aexit__ = CoroutineMock()
    agent1.stream = Mock()

    agent1.agent2 = None

    future = agent1.start(auto_register=False)
    assert future.result() is None
    assert agent1.is_alive()

    agent1.agent2.dummy_behav.join()

    assert agent1.agent2.is_alive()
    assert agent1.agent2._done

    agent1.agent2.stop()
    agent1.stop()


def test_submit_send():
    agent = MockedAgentFactory()

    class DummyBehav(OneShotBehaviour):
        async def run(self):
            self.agent.recv_msg = await self.receive(10)

    template = Template(to="fake@jid")
    behav = DummyBehav()
    agent.add_behaviour(behav, template=template)

    future = agent.start(auto_register=False)
    future.result()

    msg_to_send = Message(to="fake@jid", body="BODY", metadata={"performative": "TEST"})
    agent.submit(behav.send(msg_to_send))
    behav.join()

    assert str(agent.recv_msg.to) == "fake@jid"
    assert agent.recv_msg.body == "BODY"
    assert agent.recv_msg.metadata == {"performative": "TEST"}


def test_stop_agent_with_blocking_await():
    agent1 = MockedAgentFactory()
    agent1.value = 1000

    class StopBehav(OneShotBehaviour):
        async def run(self):
            await asyncio.sleep(0.5)
            await self.agent.stop()

    class DummyBehav(OneShotBehaviour):
        async def run(self):
            await self.receive(timeout=1000000)
            self.agent.value = 2000

    stopbehah = StopBehav()
    dummybehav = DummyBehav()

    agent1.add_behaviour(dummybehav)
    agent1.add_behaviour(stopbehah)

    future1 = agent1.start(auto_register=False)
    future1.result()

    stopbehah.join()

    assert not agent1.is_alive()
    assert agent1.value == 1000<|MERGE_RESOLUTION|>--- conflicted
+++ resolved
@@ -55,16 +55,8 @@
 
 
 def test_avatar():
-<<<<<<< HEAD
-    agent = make_connected_agent(jid="test_avatar@fake_server")
-    assert (
-        agent.avatar
-        == "http://www.gravatar.com/avatar/44bdc5585ef57844edb11c5b9711d2e6?d=monsterid"
-    )
-=======
     agent = MockedAgentFactory(jid="test_avatar@fake_server")
     assert agent.avatar == "http://www.gravatar.com/avatar/44bdc5585ef57844edb11c5b9711d2e6?d=monsterid"
->>>>>>> 20338c7c
 
 
 def test_setup():
