from test.aidTestCase import *
from test.amsTestCase import *
from test.basicTestCase import *
from test.bdiTestCase import *
from test.coTestCase import *
from test.dadTestCase import *
from test.dfTestCase import *
from test.eventbehavTestCase import *
from test.factsTestCase import *
from test.httpTestCase import *
from test.jsonTestCase import *
from test.kbTestCase import *
from test.p2pTestCase import *
from test.pubsubTestCase import *
from test.rpcTestCase import *
from test.socialTestCase import *
from test.tbcbpTestCase import *
from test.templateTestCase import *
from test.xfTestCase import *

from spade import spade_backend
from xmppd.xmppd import Server
import thread
import sys
import os

if __name__ == '__main__':

    if len(sys.argv) > 1 and sys.argv[1] == "coverage":
        use_xmlrunner= True
        del sys.argv[1]
    else:
        use_xmlrunner = False

    d = "test" + os.sep
    dbg = ['always']
    s = Server(cfgfile=d + "unittests_xmppd.xml")
    #       , cmd_options={'enable_debug':dbg, 'enable_psyco':False})

    thread.start_new_thread(s.run, tuple())

    platform = spade_backend.SpadeBackend(s, d + "unittests_spade.xml")
    platform.start()

    try:
        import xmlrunner
    except:
        print "XMLTestRunner not found."
        use_xmlrunner = False

    if use_xmlrunner:
        p = unittest.main(testRunner=xmlrunner.XMLTestRunner(
            output='test-reports'), exit=False)
    else:
<<<<<<< HEAD
        unittest.main(exit=False)
=======
        print "XMLTestRunner not found."
        p = unittest.main(exit=False)
>>>>>>> ecff726b

    platform.shutdown()
    s.shutdown("Jabber server terminated...")

    if sys.platform == 'win32':
        os._exit(len(p.result.failures))
    else:
        sys.exit(len(p.result.failures))<|MERGE_RESOLUTION|>--- conflicted
+++ resolved
@@ -52,12 +52,7 @@
         p = unittest.main(testRunner=xmlrunner.XMLTestRunner(
             output='test-reports'), exit=False)
     else:
-<<<<<<< HEAD
         unittest.main(exit=False)
-=======
-        print "XMLTestRunner not found."
-        p = unittest.main(exit=False)
->>>>>>> ecff726b
 
     platform.shutdown()
     s.shutdown("Jabber server terminated...")
